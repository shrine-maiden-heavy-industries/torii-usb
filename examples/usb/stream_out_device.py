--- conflicted
+++ resolved
@@ -84,13 +84,8 @@
 		)
 		usb.add_endpoint(stream_ep)
 
-<<<<<<< HEAD
-		leds    = Cat(platform.request_optional('led', i, default = NullPin()) for i in range(6))
-		user_io = Cat(platform.request_optional('user_io', i, default = NullPin()) for i in range(4))
-=======
-        leds    = Cat(platform.request_optional("led", i, default=NullPin()).o for i in range(6))
-        user_io = Cat(platform.request_optional("user_io", i, default=NullPin()).o for i in range(4))
->>>>>>> dd9c10d3
+		leds    = Cat(platform.request_optional('led', i, default = NullPin()).o for i in range(6))
+		user_io = Cat(platform.request_optional('user_io', i, default = NullPin()).o for i in range(4))
 
 		# Always stream our USB data directly onto our User I/O and LEDS.
 		with m.If(stream_ep.stream.valid):
